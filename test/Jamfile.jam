# Copyright (c) 2006, 2007 Julio M. Merino Vidal
# Copyright (c) 2008 Ilya Sokolov, Boris Schaeling
# Copyright (c) 2009 Boris Schaeling
# Copyright (c) 2010 Felipe Tanus, Boris Schaeling
# Copyright (c) 2011, 2012 Jeff Flinn, Boris Schaeling
# Copyright (c) 2016 Klemens D. Morgenstern
#
# Distributed under the Boost Software License, Version 1.0. (See accompanying
# file LICENSE_1_0.txt or copy at http://www.boost.org/LICENSE_1_0.txt)


import os ;

if [ os.name ] = NT
{
  lib ws2_32 ;
  lib shell32 ;
  lib Advapi32 ;
  lib Ntdll ;
}

project : requirements
  <define>BOOST_ASIO_NO_DEPRECATED
  <toolset>msvc:<define>_SCL_SECURE_NO_WARNINGS
  <toolset>msvc:<define>_CRT_SECURE_NO_DEPRECATE
  <toolset>msvc:<cxxflags>/bigobj
  <target-os>windows:<define>WIN32_LEAN_AND_MEAN
  <target-os>linux:<linkflags>-lpthread
  <os>NT,<toolset>cw:<library>ws2_32
  <os>NT,<toolset>gcc:<library>ws2_32
;



import testing ;


alias program_options  : /boost//program_options : <link>static ;
alias filesystem       : /boost//filesystem      ;
alias iostreams        : /boost//iostreams       ;
alias system           : /boost//system          ;
alias thread           : /boost//thread          ;
alias coroutine        : /boost//coroutine       : <link>static ;

lib multi_ref : multi_ref1.cpp multi_ref2.cpp system : <target-os>windows:<source>shell32 ;

exe sparring_partner : sparring_partner.cpp program_options system filesystem iostreams :
    <warnings>off <target-os>windows:<source>shell32 <target-os>windows:<source>Ntdll
    ;

exe exit_argc : exit_argc.cpp :
    <warnings>off <target-os>windows:<source>shell32
    ;

exe sub_launch : sub_launcher.cpp program_options iostreams system filesystem : <warnings>off <target-os>windows:<source>shell32 ;

rule test-options ( name )
{
<<<<<<< HEAD
    #return --log_sink=log_$(name).xml --log_format=XML --log_level=error --report_sink=report_$(name).xml --report_format=XML --report_level=detailed -- ;
    return --log_level=error --report_level=detailed -- ;
=======
    if "--boost-process-report-ci" in [ modules.peek : ARGV ]
    {
        return --log_sink=log_$(name).xml --log_format=XML --log_level=error --report_sink=report_$(name).xml --report_format=XML --report_level=detailed -- ;
    }
    else
    {
        return --log_level=error --report_level=detailed -- ;
    }

>>>>>>> 28126b34
}


test-suite bare :
    [ run environment.cpp system filesystem : [ test-options environment ] ]
    [ run async_pipe.cpp  system filesystem : [ test-options async_pipe ] ]
    [ run pipe.cpp        system filesystem : [ test-options pipe ] ]
    [ compile no_ansi_apps.cpp ]
    [ compile-fail spawn_fail.cpp        ]
    [ compile-fail async_system_fail.cpp ]
    [ compile asio_no_deprecated.cpp ]
    ;

test-suite with-valgrind :
    [ run async.cpp       system thread filesystem            : [ test-options async ] : sparring_partner ]
    [ run async_fut.cpp   system thread filesystem            : [ test-options async_fut ] : sparring_partner ]
    [ run args_handling.cpp  system thread filesystem         : [ test-options args_handling ] : exit_argc ]
    [ run args_cmd.cpp    system filesystem                   : [ test-options args_cmd ] : sparring_partner ]
    [ run wargs_cmd.cpp    system filesystem                  : [ test-options wargs_cmd ] : sparring_partner ]
    [ run bind_stderr.cpp     filesystem                      : [ test-options bind_stderr ] : sparring_partner ]
    [ run bind_stdin.cpp     system filesystem                : [ test-options bind_stdin ] : sparring_partner ]
    [ run bind_stdin_stdout.cpp     system filesystem         : [ test-options bind_stdin_stdout ] : sparring_partner ]
    [ run bind_stdout.cpp     system filesystem               : [ test-options bind_stdout ] : sparring_partner ]
    [ run bind_stdout_stderr.cpp     system filesystem        : [ test-options bind_stdout_stderr ] : sparring_partner ]
    [ run pipe_fwd.cpp         system filesystem              : [ test-options pipe_fwd ] : sparring_partner ]
    [ run cmd_test.cpp         system filesystem              : [ test-options cmd_test ] : sparring_partner ]
    [ run close_stderr.cpp     system filesystem              : [ test-options close_stderr ] : sparring_partner ]
    [ run close_stdin.cpp      system filesystem              : [ test-options close_stdin ] : sparring_partner ]
    [ run close_stdout.cpp     system filesystem              : [ test-options close_stdout ] : sparring_partner ]
    [ run error.cpp            system filesystem              : [ test-options error ] : sparring_partner ]
    [ run exit_code.cpp program_options system filesystem     : [ test-options exit_code ] : sparring_partner ]
    [ run extensions.cpp system filesystem                    : [ test-options extensions ] : sparring_partner ]
    [ run env.cpp     program_options system filesystem       : [ test-options env ] : sparring_partner ]
    [ run limit_fd.cpp     program_options system filesystem  : [ test-options limit_fd ] : sparring_partner ]
    [ run group.cpp     system thread filesystem              : [ test-options group ] : sub_launch ]
    [ run group.cpp          system thread filesystem         : [ test-options group ] : sub_launch : <build>no <target-os>windows:<build>yes <define>BOOST_USE_WINDOWS_H=1 : group-windows-h ]
    [ run group_wait.cpp     system thread filesystem         : [ test-options group_wait ] : sparring_partner ]
    [ run run_exe.cpp filesystem                              : : sparring_partner ]
    [ run run_exe_path.cpp filesystem                         : [ test-options run_exe_path ] : sparring_partner ]
    [ run search_path.cpp filesystem system                   : [ test-options search_path ] : : <target-os>windows:<source>shell32 ]
    [ run shell.cpp filesystem system                         : [ test-options shell ] : sparring_partner ]
    [ run shell_path.cpp  filesystem system                   : [ test-options shell_path ] ]
    [ run system_test1.cpp filesystem system                  : [ test-options system_test1 ] : sparring_partner ]
    [ run system_test2.cpp filesystem system                  : [ test-options system_test2 ] : sparring_partner ]
    [ run spawn.cpp filesystem system                         : [ test-options spawn ] : sparring_partner ]
    [ run start_dir.cpp   filesystem system                   : [ test-options start_dir ] : sparring_partner ]
    [ run terminate.cpp system filesystem                     : [ test-options terminate ] : sparring_partner ]
    [ run throw_on_error.cpp system filesystem                : [ test-options throw_on_error ] : sparring_partner ]
    [ run wait.cpp system filesystem                          : [ test-options wait ] : sparring_partner ]
    [ run wait_for.cpp system filesystem                      : [ test-options wait_for ] : sparring_partner ]
    [ run on_exit.cpp  system filesystem                      : [ test-options on_exit ] : sparring_partner ]
    [ run on_exit2.cpp system filesystem                      : [ test-options on_exit2 ] : sparring_partner ]
    [ run on_exit3.cpp system filesystem                      : [ test-options on_exit3 ] : sparring_partner ]
    [ run posix_specific.cpp     system filesystem            : [ test-options posix_specific ] : sparring_partner : <build>no <target-os>linux:<build>yes   ]
    [ run windows_specific.cpp filesystem system              : [ test-options windows_specific ] : sparring_partner : <build>no <target-os>windows:<build>yes   ]
   : <dependency>bare ;

test-suite without-valgrind :
    [ run async_system_future.cpp filesystem system coroutine           : [ test-options async_system_future ] : sparring_partner : <link>static <toolset>msvc:<cxxflags>/bigobj ]
    [ run async_system_stackful.cpp filesystem system coroutine         : [ test-options async_system_stackful ] : sparring_partner : <link>static <toolset>msvc:<cxxflags>/bigobj ]
    [ run async_system_stackful_error.cpp filesystem system coroutine   : [ test-options async_system_stackful_error ] : sparring_partner : <link>static <toolset>msvc:<cxxflags>/bigobj ]
    [ run async_system_stackful_except.cpp filesystem system coroutine  : [ test-options async_system_stackful_except ] : sparring_partner : <link>static <toolset>msvc:<cxxflags>/bigobj ]
    [ run async_system_stackless.cpp filesystem system coroutine        : [ test-options async_system_stackless ] : sparring_partner : <link>static <toolset>msvc:<cxxflags>/bigobj ]
    [ run vfork.cpp     system filesystem                               : [ test-options vfork ] : sparring_partner : <build>no <target-os>linux:<build>yes ]
    ;

<|MERGE_RESOLUTION|>--- conflicted
+++ resolved
@@ -16,7 +16,6 @@
   lib ws2_32 ;
   lib shell32 ;
   lib Advapi32 ;
-  lib Ntdll ;
 }
 
 project : requirements
@@ -45,7 +44,7 @@
 lib multi_ref : multi_ref1.cpp multi_ref2.cpp system : <target-os>windows:<source>shell32 ;
 
 exe sparring_partner : sparring_partner.cpp program_options system filesystem iostreams :
-    <warnings>off <target-os>windows:<source>shell32 <target-os>windows:<source>Ntdll
+    <warnings>off <target-os>windows:<source>shell32
     ;
 
 exe exit_argc : exit_argc.cpp :
@@ -56,10 +55,6 @@
 
 rule test-options ( name )
 {
-<<<<<<< HEAD
-    #return --log_sink=log_$(name).xml --log_format=XML --log_level=error --report_sink=report_$(name).xml --report_format=XML --report_level=detailed -- ;
-    return --log_level=error --report_level=detailed -- ;
-=======
     if "--boost-process-report-ci" in [ modules.peek : ARGV ]
     {
         return --log_sink=log_$(name).xml --log_format=XML --log_level=error --report_sink=report_$(name).xml --report_format=XML --report_level=detailed -- ;
@@ -69,7 +64,6 @@
         return --log_level=error --report_level=detailed -- ;
     }
 
->>>>>>> 28126b34
 }
 
 
@@ -103,7 +97,6 @@
     [ run exit_code.cpp program_options system filesystem     : [ test-options exit_code ] : sparring_partner ]
     [ run extensions.cpp system filesystem                    : [ test-options extensions ] : sparring_partner ]
     [ run env.cpp     program_options system filesystem       : [ test-options env ] : sparring_partner ]
-    [ run limit_fd.cpp     program_options system filesystem  : [ test-options limit_fd ] : sparring_partner ]
     [ run group.cpp     system thread filesystem              : [ test-options group ] : sub_launch ]
     [ run group.cpp          system thread filesystem         : [ test-options group ] : sub_launch : <build>no <target-os>windows:<build>yes <define>BOOST_USE_WINDOWS_H=1 : group-windows-h ]
     [ run group_wait.cpp     system thread filesystem         : [ test-options group_wait ] : sparring_partner ]
