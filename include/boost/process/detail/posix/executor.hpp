--- conflicted
+++ resolved
@@ -157,74 +157,12 @@
 
     void internal_error_handle(const std::error_code &ec, const char* msg, boost::mpl::true_ , boost::mpl::false_, boost::mpl::true_)
     {
-<<<<<<< HEAD
-        boost::fusion::for_each(seq, call_on_setup(*this));
-        if (_ec)
-            return child();
-
-        this->pid = ::fork();
-        if (pid == -1)
-        {
-            auto ec = boost::process::detail::get_last_error();
-            boost::fusion::for_each(seq, call_on_fork_error(*this, ec));
-            return child();
-        }
-        else if (pid == 0)
-        {
-            boost::fusion::for_each(seq, call_on_exec_setup(*this));
-            ::execve(exe, cmd_line, env);
-            auto ec = boost::process::detail::get_last_error();
-            boost::fusion::for_each(seq, call_on_exec_error(*this, ec));
-            _exit(EXIT_FAILURE);
-        }
-
-        child c(child_handle(pid), exit_status);
-
-        boost::fusion::for_each(seq, call_on_success(*this));
-
-        return c;
-=======
 		this->_ec  = ec;
 		this->_msg = msg;
->>>>>>> b6d6fd5d
     }
     void internal_error_handle(const std::error_code &ec, const char* msg, boost::mpl::false_, boost::mpl::false_, boost::mpl::true_)
     {
-<<<<<<< HEAD
-        int p[2];
-        if (::pipe(p)  == -1)
-        {
-            set_error(::boost::process::detail::get_last_error(), "pipe(2) failed");
-            return child();
-        }
-        if (::fcntl(p[1], F_SETFD, FD_CLOEXEC) == -1)
-        {
-            set_error(::boost::process::detail::get_last_error(), "fcntl(2) failed");
-            return child();
-        }
-        _ec.clear();
-        boost::fusion::for_each(seq, call_on_setup(*this));
-
-        if (_ec)
-        {
-            boost::fusion::for_each(seq, call_on_error(*this, _ec));
-            return child();
-        }
-
-        this->pid = ::fork();
-        if (pid == -1)
-        {
-            _ec = boost::process::detail::get_last_error();
-            _msg = "fork() failed";
-            boost::fusion::for_each(seq, call_on_fork_error(*this, _ec));
-            boost::fusion::for_each(seq, call_on_error(*this, _ec));
-
-            return child();
-        }
-        else if (pid == 0)
-=======
         if (this->pid == 0)
->>>>>>> b6d6fd5d
         {
     		this->_ec  = ec;
     		this->_msg = msg;
@@ -328,11 +266,7 @@
 
     void set_error(const std::error_code &ec, const char* msg)
     {
-<<<<<<< HEAD
-        internal_error_handle(ec, msg, has_error_handler(), has_ignore_error());
-=======
     	internal_error_handle(ec, msg, has_error_handler(), has_ignore_error(), shall_use_vfork());
->>>>>>> b6d6fd5d
     }
     void set_error(const std::error_code &ec, const std::string &msg) {set_error(ec, msg.c_str());};
 
