--- conflicted
+++ resolved
@@ -72,7 +72,7 @@
     template<typename T>
     void impl(T & t, std::true_type /* is extended */) const
     {
-        t.on_fork_error(exec, error);
+    	t.on_fork_error(exec, error);
     }
 
     template<typename T>
@@ -81,8 +81,8 @@
     template<typename T>
     void operator()(T & t) const
     {
-        using type = typename std::remove_cv<typename std::remove_reference<T>::type>::type;
-        impl(t, std::is_base_of<T, type>());
+    	using type = typename std::remove_cv<typename std::remove_reference<T>::type>::type;
+    	impl(t, std::is_base_of<T, type>());
     }
 };
 
@@ -96,11 +96,7 @@
     template<typename T>
     void impl(T & t, std::true_type /* is extended */) const
     {
-<<<<<<< HEAD
-        t.on_exec_setup(exec, error);
-=======
     	t.on_exec_setup(exec);
->>>>>>> 0f756764
     }
 
     template<typename T>
@@ -109,9 +105,9 @@
     template<typename T>
     void operator()(T & t) const
     {
-        using type = typename std::remove_cv<typename std::remove_reference<T>::type>::type;
+    	using type = typename std::remove_cv<typename std::remove_reference<T>::type>::type;
         if (!exec.error())
-            impl(t, std::is_base_of<T, type>());
+        	impl(t, std::is_base_of<T, type>());
     }
 };
 
@@ -126,11 +122,7 @@
     template<typename T>
     void impl(T & t, std::true_type /* is extended */) const
     {
-<<<<<<< HEAD
-        t.on_exec_error(exec, error);
-=======
     	t.on_exec_error(exec, ec);
->>>>>>> 0f756764
     }
 
     template<typename T>
@@ -139,8 +131,8 @@
     template<typename T>
     void operator()(T & t) const
     {
-        using type = typename std::remove_cv<typename std::remove_reference<T>::type>::type;
-        impl(t, std::is_base_of<T, type>());
+    	using type = typename std::remove_cv<typename std::remove_reference<T>::type>::type;
+    	impl(t, std::is_base_of<T, type>());
     }
 };
 
