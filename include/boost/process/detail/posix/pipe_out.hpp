// Copyright (c) 2006, 2007 Julio M. Merino Vidal
// Copyright (c) 2008 Ilya Sokolov, Boris Schaeling
// Copyright (c) 2009 Boris Schaeling
// Copyright (c) 2010 Felipe Tanus, Boris Schaeling
// Copyright (c) 2011, 2012 Jeff Flinn, Boris Schaeling
// Copyright (c) 2016 Klemens D. Morgenstern
//
// Distributed under the Boost Software License, Version 1.0. (See accompanying
// file LICENSE_1_0.txt or copy at http://www.boost.org/LICENSE_1_0.txt)

#ifndef BOOST_PROCESS_DETAIL_POSIX_PIPE_OUT_HPP
#define BOOST_PROCESS_DETAIL_POSIX_PIPE_OUT_HPP

#include <boost/process/pipe.hpp>
#include <boost/process/detail/posix/handler.hpp>
#include <unistd.h>
#include <array>
#include <boost/process/detail/used_handles.hpp>

namespace boost { namespace process { namespace detail { namespace posix {

template<int p1, int p2>
struct pipe_out : handler_base_ext, ::boost::process::detail::uses_handles
{
    int sink;
    int source; //opposite end

    std::array<int, 4> get_used_handles()
    {
        const auto pp1 = p1 != -1 ? p1 : p2;
        const auto pp2 = p2 != -1 ? p2 : p1;

        return {source, sink, pp1, pp2};
    }

    pipe_out(int sink, int source) : sink(sink), source(source) {}

    template<typename T>
    pipe_out(T & p) : sink(p.native_sink()), source(p.native_source())
    {
        p.assign_sink(-1);
    }

    template<typename Executor>
    void on_error(Executor &, const std::error_code &) const
    {
        ::close(sink);
    }

    template<typename Executor>
    void on_success(Executor &) const
    {
        ::close(sink);
    }

    template <typename Executor>
    void on_exec_setup(Executor &e) const;
};

template<>
template<typename Executor>
void pipe_out<1,-1>::on_exec_setup(Executor &e) const
{
    if (::dup2(sink, STDOUT_FILENO) == -1)
         e.set_error(::boost::process::detail::get_last_error(), "dup2() failed");
<<<<<<< HEAD
    ::close(sink);
=======

    if (sink != STDOUT_FILENO)
        ::close(sink);
>>>>>>> 28126b34
    ::close(source);
}

template<>
template<typename Executor>
void pipe_out<2,-1>::on_exec_setup(Executor &e) const
{
    if (::dup2(sink, STDERR_FILENO) == -1)
         e.set_error(::boost::process::detail::get_last_error(), "dup2() failed");

    if (sink != STDOUT_FILENO)
        ::close(sink);
    ::close(source);
}

template<>
template<typename Executor>
void pipe_out<1,2>::on_exec_setup(Executor &e) const
{
    if (::dup2(sink, STDOUT_FILENO) == -1)
         e.set_error(::boost::process::detail::get_last_error(), "dup2() failed");
    if (::dup2(sink, STDERR_FILENO) == -1)
         e.set_error(::boost::process::detail::get_last_error(), "dup2() failed");
    if ((sink != STDOUT_FILENO) && (sink != STDERR_FILENO))
        ::close(sink);
}

class async_pipe;

template<int p1, int p2>
struct async_pipe_out : public pipe_out<p1, p2>
{
    async_pipe &pipe;
    template<typename AsyncPipe>
    async_pipe_out(AsyncPipe & p) : pipe_out<p1, p2>(p.native_sink(), p.native_source()), pipe(p)
    {
    }

    template<typename Pipe, typename Executor>
    static void close(Pipe & pipe, Executor &)
    {
        boost::system::error_code ec;
        std::move(pipe).sink().close(ec);
    }

    template<typename Executor>
    void on_error(Executor & exec, const std::error_code &)
    {
        close(pipe, exec);
    }

    template<typename Executor>
    void on_success(Executor &exec)
    {
        close(pipe, exec);
    }
};


}}}}

#endif<|MERGE_RESOLUTION|>--- conflicted
+++ resolved
@@ -14,24 +14,14 @@
 #include <boost/process/pipe.hpp>
 #include <boost/process/detail/posix/handler.hpp>
 #include <unistd.h>
-#include <array>
-#include <boost/process/detail/used_handles.hpp>
 
 namespace boost { namespace process { namespace detail { namespace posix {
 
 template<int p1, int p2>
-struct pipe_out : handler_base_ext, ::boost::process::detail::uses_handles
+struct pipe_out : handler_base_ext
 {
     int sink;
     int source; //opposite end
-
-    std::array<int, 4> get_used_handles()
-    {
-        const auto pp1 = p1 != -1 ? p1 : p2;
-        const auto pp2 = p2 != -1 ? p2 : p1;
-
-        return {source, sink, pp1, pp2};
-    }
 
     pipe_out(int sink, int source) : sink(sink), source(source) {}
 
@@ -63,13 +53,9 @@
 {
     if (::dup2(sink, STDOUT_FILENO) == -1)
          e.set_error(::boost::process::detail::get_last_error(), "dup2() failed");
-<<<<<<< HEAD
-    ::close(sink);
-=======
 
     if (sink != STDOUT_FILENO)
         ::close(sink);
->>>>>>> 28126b34
     ::close(source);
 }
 
