// Copyright (c) 2006, 2007 Julio M. Merino Vidal
// Copyright (c) 2008 Ilya Sokolov, Boris Schaeling
// Copyright (c) 2009 Boris Schaeling
// Copyright (c) 2010 Felipe Tanus, Boris Schaeling
// Copyright (c) 2011, 2012 Jeff Flinn, Boris Schaeling
//
// Distributed under the Boost Software License, Version 1.0. (See accompanying
// file LICENSE_1_0.txt or copy at http://www.boost.org/LICENSE_1_0.txt)

#ifndef BOOST_PROCESS_DETAIL_POSIX_WAIT_GROUP_HPP
#define BOOST_PROCESS_DETAIL_POSIX_WAIT_GROUP_HPP

#include <boost/process/detail/config.hpp>
#include <boost/process/detail/posix/group_handle.hpp>
#include <chrono>
#include <system_error>
#include <sys/types.h>
#include <sys/wait.h>
#include <unistd.h>

namespace boost { namespace process { namespace detail { namespace posix {

inline void wait(const group_handle &p, std::error_code &ec) noexcept
{
    pid_t ret;
    siginfo_t  status;

    do
    {
        ret = ::waitpid(-p.grp, &status.si_status, 0);
        if (ret == -1)
        {
            ec = get_last_error();
            return; 
        }

        //ECHILD --> no child processes left.
        ret = ::waitid(P_PGID, p.grp, &status, WEXITED | WNOHANG);
    } 
    while ((ret != -1) || (errno != ECHILD));
   
    if (errno != ECHILD)
        ec = boost::process::detail::get_last_error();
    else
        ec.clear();
}

inline void wait(const group_handle &p) noexcept
{
    std::error_code ec;
    wait(p, ec);
    boost::process::detail::throw_error(ec, "waitpid(2) failed in wait");
}

template< class Clock, class Duration >
inline bool wait_until(
        const group_handle &p,
        const std::chrono::time_point<Clock, Duration>& time_out,
        std::error_code & ec) noexcept
{

    ::siginfo_t siginfo;

    bool timed_out = false;
    int ret;

#if defined(BOOST_POSIX_HAS_SIGTIMEDWAIT)
    auto get_timespec =
            +[](const Duration & dur)
            {
                ::timespec ts;
                ts.tv_sec  = std::chrono::duration_cast<std::chrono::seconds>(dur).count();
                ts.tv_nsec = std::chrono::duration_cast<std::chrono::nanoseconds>(dur).count() % 1000000000;
                return ts;
            };

    ::sigset_t  sigset;

    if (sigemptyset(&sigset) != 0)
    {
        ec = get_last_error();
        return false;
    }
    if (sigaddset(&sigset, SIGCHLD) != 0)
    {
        ec = get_last_error();
        return false;
    }

    struct ::sigaction old_sig;
    if (-1 == ::sigaction(SIGCHLD, nullptr, &old_sig))
    {
        ec = get_last_error();
        return false;
    }

    do
    {
        auto ts = get_timespec(time_out - Clock::now());
        ret = ::sigtimedwait(&sigset, nullptr, &ts);
        errno = 0;
        if ((ret == SIGCHLD) && (old_sig.sa_handler != SIG_DFL) && (old_sig.sa_handler != SIG_IGN))
            old_sig.sa_handler(ret);

        ret = ::waitpid(-p.grp, &siginfo.si_status, 0); //so in case it exited, we wanna reap it first
        if (ret == -1)
        {
            ec = get_last_error();
            return false; 
        }

        //check if we're done ->
        ret = ::waitid(P_PGID, p.grp, &siginfo, WEXITED | WNOHANG);
    }
    while (((ret != -1) || ((errno != ECHILD) && (errno != ESRCH))) && !(timed_out = (Clock::now() > time_out)));

    if (errno != ECHILD)
    {
        ec = boost::process::detail::get_last_error();
        return !timed_out;
    }
    else
    {
        ec.clear();
        return true; //even if timed out, there are no child proccessess left
    }

#else
    ::timespec sleep_interval;
    sleep_interval.tv_sec = 0;
    sleep_interval.tv_nsec = 1000000;

<<<<<<< HEAD
=======
    if (timeout_pid == -1)
    {
        ec = boost::process::detail::get_last_error();
        return true;
    }
    else if (timeout_pid == 0)
    {
		::setpgid(0, p.grp);
		static ::gid_t gid = 0;
		gid = p.grp;

		
		::signal(SIGUSR1, +[](int){::setpgid(0, 0);});
		::signal(SIGUSR2, +[](int){::setpgid(0, gid);});

		::close(p_[0]);
		::write(p_[1], &p_[0], sizeof(int));
		::close(p_[1]);
		
        auto ts = get_timespec(time_out - Clock::now());
        ::timespec rem;
        while (ts.tv_sec > 0 || ts.tv_nsec > 0)
        {
            if (::nanosleep(&ts, &rem) != 0)
            {
                auto err = errno;
                if ((err == EINVAL) || (err == EFAULT))
                    break;
            }
            ts = get_timespec(time_out - Clock::now());
        }
        ::exit(0);
    }

    struct child_cleaner_t
    {
        pid_t pid;
        ~child_cleaner_t()
        {
            int res;
            ::kill(pid, SIGKILL);
            ::waitpid(pid, &res, 0);
        }
    };
    child_cleaner_t child_cleaner{timeout_pid};

	::close(p_[1]);
	::read (p_[0], &p_[1], sizeof(int));
	::close(p_[0]);
>>>>>>> b27d0170

    while (!(timed_out = (Clock::now() > time_out)))
    {
        ret = ::waitid(P_PGID, p.grp, &siginfo, WEXITED | WSTOPPED | WNOHANG);
        if (ret == -1)
        {
            if ((errno == ECHILD) || (errno == ESRCH))
            {
                ec.clear();
                return true;
            }
            ec = boost::process::detail::get_last_error();
            return false;
        }
        //we can wait, because unlike in the wait_for_exit, we have no race condition regarding eh exit code.
        ::nanosleep(&sleep_interval, nullptr);
    }
    return !timed_out;
#endif
}

template< class Clock, class Duration >
inline bool wait_until(
        const group_handle &p,
        const std::chrono::time_point<Clock, Duration>& time_out) noexcept
{
    std::error_code ec;
    bool b = wait_until(p, time_out, ec);
    boost::process::detail::throw_error(ec, "waitpid(2) failed in wait_until");
    return b;
}

template< class Rep, class Period >
inline bool wait_for(
        const group_handle &p,
        const std::chrono::duration<Rep, Period>& rel_time,
        std::error_code & ec) noexcept
{
    return wait_until(p, std::chrono::steady_clock::now() + rel_time, ec);
}

template< class Rep, class Period >
inline bool wait_for(
        const group_handle &p,
        const std::chrono::duration<Rep, Period>& rel_time) noexcept
{
    std::error_code ec;
    bool b = wait_for(p, rel_time, ec);
    boost::process::detail::throw_error(ec, "waitpid(2) failed in wait_for");
    return b;
}

}}}}

#endif<|MERGE_RESOLUTION|>--- conflicted
+++ resolved
@@ -105,8 +105,16 @@
         ret = ::waitpid(-p.grp, &siginfo.si_status, 0); //so in case it exited, we wanna reap it first
         if (ret == -1)
         {
-            ec = get_last_error();
-            return false; 
+			if ((errno == ECHILD) || (errno == ESRCH))
+			{
+				ec.clear();
+				return true;
+			}
+			else
+			{
+				ec = get_last_error();
+				return false; 
+			}
         }
 
         //check if we're done ->
@@ -130,58 +138,6 @@
     sleep_interval.tv_sec = 0;
     sleep_interval.tv_nsec = 1000000;
 
-<<<<<<< HEAD
-=======
-    if (timeout_pid == -1)
-    {
-        ec = boost::process::detail::get_last_error();
-        return true;
-    }
-    else if (timeout_pid == 0)
-    {
-		::setpgid(0, p.grp);
-		static ::gid_t gid = 0;
-		gid = p.grp;
-
-		
-		::signal(SIGUSR1, +[](int){::setpgid(0, 0);});
-		::signal(SIGUSR2, +[](int){::setpgid(0, gid);});
-
-		::close(p_[0]);
-		::write(p_[1], &p_[0], sizeof(int));
-		::close(p_[1]);
-		
-        auto ts = get_timespec(time_out - Clock::now());
-        ::timespec rem;
-        while (ts.tv_sec > 0 || ts.tv_nsec > 0)
-        {
-            if (::nanosleep(&ts, &rem) != 0)
-            {
-                auto err = errno;
-                if ((err == EINVAL) || (err == EFAULT))
-                    break;
-            }
-            ts = get_timespec(time_out - Clock::now());
-        }
-        ::exit(0);
-    }
-
-    struct child_cleaner_t
-    {
-        pid_t pid;
-        ~child_cleaner_t()
-        {
-            int res;
-            ::kill(pid, SIGKILL);
-            ::waitpid(pid, &res, 0);
-        }
-    };
-    child_cleaner_t child_cleaner{timeout_pid};
-
-	::close(p_[1]);
-	::read (p_[0], &p_[1], sizeof(int));
-	::close(p_[0]);
->>>>>>> b27d0170
 
     while (!(timed_out = (Clock::now() > time_out)))
     {
