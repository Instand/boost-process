// Copyright (c) 2006, 2007 Julio M. Merino Vidal
// Copyright (c) 2008 Ilya Sokolov, Boris Schaeling
// Copyright (c) 2009 Boris Schaeling
// Copyright (c) 2010 Felipe Tanus, Boris Schaeling
// Copyright (c) 2011, 2012 Jeff Flinn, Boris Schaeling
//
// Distributed under the Boost Software License, Version 1.0. (See accompanying
// file LICENSE_1_0.txt or copy at http://www.boost.org/LICENSE_1_0.txt)

#ifndef BOOST_PROCESS_DETAIL_POSIX_WAIT_GROUP_HPP
#define BOOST_PROCESS_DETAIL_POSIX_WAIT_GROUP_HPP

#include <boost/process/detail/config.hpp>
#include <boost/process/detail/posix/group_handle.hpp>
#include <chrono>
#include <system_error>
#include <sys/types.h>
#include <sys/wait.h>
#include <unistd.h>

namespace boost { namespace process { namespace detail { namespace posix {

inline void wait(const group_handle &p, std::error_code &ec) noexcept
{
    pid_t ret;
    siginfo_t  status;

    do
    {
        ret = ::waitpid(-p.grp, &status.si_status, 0);
        if (ret == -1)
        {
            ec = get_last_error();
            return; 
        }

        //ECHILD --> no child processes left.
        ret = ::waitid(P_PGID, p.grp, &status, WEXITED | WNOHANG);
    } 
    while ((ret != -1) || (errno != ECHILD));
   
    if (errno != ECHILD)
        ec = boost::process::detail::get_last_error();
    else
        ec.clear();
}

inline void wait(const group_handle &p) noexcept
{
    std::error_code ec;
    wait(p, ec);
    boost::process::detail::throw_error(ec, "waitpid(2) failed in wait");
}

template< class Clock, class Duration >
inline bool wait_until(
        const group_handle &p,
        const std::chrono::time_point<Clock, Duration>& time_out,
        std::error_code & ec) noexcept
{

    ::sigset_t  sigset;
    ::siginfo_t siginfo;

    sigemptyset(&sigset);
    sigaddset(&sigset, SIGCHLD);


    auto get_timespec = 
            [](const Duration & dur)
            {
                ::timespec ts;
                ts.tv_sec  = std::chrono::duration_cast<std::chrono::seconds>(dur).count();
                ts.tv_nsec = std::chrono::duration_cast<std::chrono::nanoseconds>(dur).count() % 1000000000;
                return ts;
            };


    bool timed_out = false;
    int ret;

    struct ::sigaction old_sig;
    if (-1 == ::sigaction(SIGCHLD, nullptr, &old_sig))
    {
        ec = get_last_error();
        return false;
    }

#if defined(BOOST_POSIX_HAS_SIGTIMEDWAIT)
    do
    {
        auto ts = get_timespec(time_out - Clock::now());
        ret = ::sigtimedwait(&sigset, nullptr, &ts);
        errno = 0;
        if ((ret == SIGCHLD) && (old_sig.sa_handler != SIG_DFL) && (old_sig.sa_handler != SIG_IGN))
            old_sig.sa_handler(ret);

        ret = ::waitpid(-p.grp, &siginfo.si_status, 0); //so in case it exited, we wanna reap it first
        if (ret == -1)
        {
            ec = get_last_error();
            return false; 
        }

        //check if we're done ->
        ret = ::waitid(P_PGID, p.grp, &siginfo, WEXITED | WNOHANG);
    }
    while (((ret != -1) || (errno != ECHILD)) && !(timed_out = (Clock::now() > time_out)));
#else
    //if we do not have sigtimedwait, we fork off a child process  to get the signal in time
    pid_t timeout_pid = ::fork();
    if (timeout_pid == -1)
    {
        ec = boost::process::detail::get_last_error();
        return true;
    }
    else if (timeout_pid == 0)
    {
<<<<<<< HEAD
        do
        {
            auto ts = get_timespec(time_out - Clock::now());
            ::timespec rem;
            ::nanosleep(&ts, &rem);
        }
        while (rem.tv_sec > 0 || rem.tv_nsec > 0);
=======
        auto ts = get_timespec(time_out - Clock::now());
        ::timespec rem = ts;
        while ((rem.tv_sec > 0 || rem.tv_nsec > 0)  && (::nanosleep(&rem, &rem) != EINTR));

>>>>>>> 885557fe
        ::exit(0);
    }

    struct child_cleaner_t
    {
        pid_t pid;
        ~child_cleaner_t()
        {
            int res;
            ::kill(pid, SIGKILL);
            ::waitpid(pid, &res, 0);
        }
    };
    child_cleaner_t child_cleaner{timeout_pid};

    do
    {
        int status;
        if ((::waitpid(timeout_pid, &status, WNOHANG) != 0)
            && (WIFEXITED(status) || WIFSIGNALED(status)))
            ret = ::sigwait(&sigset, nullptr);
        errno = 0;
        if ((ret == SIGCHLD) && (old_sig.sa_handler != SIG_DFL) && (old_sig.sa_handler != SIG_IGN))
            old_sig.sa_handler(ret);

        ret = ::waitpid(-p.grp, &siginfo.si_status, 0); //so in case it exited, we wanna reap it first
        if (ret == -1)
        {
            ec = get_last_error();
            return false;
        }

        //check if we're done
        ret = ::waitid(P_PGID, p.grp, &siginfo, WEXITED | WNOHANG);

    }
    while (((ret != -1) || (errno != ECHILD)) && !(timed_out = (Clock::now() > time_out)));

#endif

    if (errno != ECHILD)
    {
        ec = boost::process::detail::get_last_error();
        return !timed_out;
    }
    else
    {
        ec.clear();
        return true; //even if timed out, there are no child proccessess left
    }

}

template< class Clock, class Duration >
inline bool wait_until(
        const group_handle &p,
        const std::chrono::time_point<Clock, Duration>& time_out) noexcept
{
    std::error_code ec;
    bool b = wait_until(p, time_out, ec);
    boost::process::detail::throw_error(ec, "waitpid(2) failed in wait_until");
    return b;
}

template< class Rep, class Period >
inline bool wait_for(
        const group_handle &p,
        const std::chrono::duration<Rep, Period>& rel_time,
        std::error_code & ec) noexcept
{
    return wait_until(p, std::chrono::steady_clock::now() + rel_time, ec);
}

template< class Rep, class Period >
inline bool wait_for(
        const group_handle &p,
        const std::chrono::duration<Rep, Period>& rel_time) noexcept
{
    std::error_code ec;
    bool b = wait_for(p, rel_time, ec);
    boost::process::detail::throw_error(ec, "waitpid(2) failed in wait_for");
    return b;
}

}}}}

#endif<|MERGE_RESOLUTION|>--- conflicted
+++ resolved
@@ -116,20 +116,10 @@
     }
     else if (timeout_pid == 0)
     {
-<<<<<<< HEAD
-        do
-        {
-            auto ts = get_timespec(time_out - Clock::now());
-            ::timespec rem;
-            ::nanosleep(&ts, &rem);
-        }
-        while (rem.tv_sec > 0 || rem.tv_nsec > 0);
-=======
         auto ts = get_timespec(time_out - Clock::now());
         ::timespec rem = ts;
         while ((rem.tv_sec > 0 || rem.tv_nsec > 0)  && (::nanosleep(&rem, &rem) != EINTR));
 
->>>>>>> 885557fe
         ::exit(0);
     }
 
