// Copyright (c) 2006, 2007 Julio M. Merino Vidal
// Copyright (c) 2008 Ilya Sokolov, Boris Schaeling
// Copyright (c) 2009 Boris Schaeling
// Copyright (c) 2010 Felipe Tanus, Boris Schaeling
// Copyright (c) 2011, 2012 Jeff Flinn, Boris Schaeling
//
// Distributed under the Boost Software License, Version 1.0. (See accompanying
// file LICENSE_1_0.txt or copy at http://www.boost.org/LICENSE_1_0.txt)

#ifndef BOOST_PROCESS_DETAIL_POSIX_WAIT_GROUP_HPP
#define BOOST_PROCESS_DETAIL_POSIX_WAIT_GROUP_HPP

#include <boost/process/detail/config.hpp>
#include <boost/process/detail/posix/group_handle.hpp>
#include <chrono>
#include <system_error>
#include <sys/types.h>
#include <sys/wait.h>
#include <unistd.h>

namespace boost { namespace process { namespace detail { namespace posix {

inline void wait(const group_handle &p, std::error_code &ec) noexcept
{
    pid_t ret;
    siginfo_t  status;

    do
    {
        ret = ::waitpid(-p.grp, &status.si_status, 0);
        if (ret == -1)
        {
            ec = get_last_error();
            return; 
        }

        //ECHILD --> no child processes left.
        ret = ::waitid(P_PGID, p.grp, &status, WEXITED | WNOHANG);
    } 
    while ((ret != -1) || (errno != ECHILD));
   
    if (errno != ECHILD)
        ec = boost::process::detail::get_last_error();
    else
        ec.clear();
}

inline void wait(const group_handle &p) noexcept
{
    std::error_code ec;
    wait(p, ec);
    boost::process::detail::throw_error(ec, "waitpid(2) failed in wait");
}

template< class Clock, class Duration >
inline bool wait_until(
        const group_handle &p,
        const std::chrono::time_point<Clock, Duration>& time_out,
        std::error_code & ec) noexcept
{

    ::sigset_t  sigset;
    ::siginfo_t siginfo;

    sigemptyset(&sigset);
    sigaddset(&sigset, SIGCHLD);


    auto get_timespec = 
            [](const Duration & dur)
            {
                ::timespec ts;
                ts.tv_sec  = std::chrono::duration_cast<std::chrono::seconds>(dur).count();
                ts.tv_nsec = std::chrono::duration_cast<std::chrono::nanoseconds>(dur).count() % 1000000000;
                return ts;
            };


    bool timed_out = false;
    int ret;

    struct ::sigaction old_sig;
    if (-1 == ::sigaction(SIGCHLD, nullptr, &old_sig))
    {
        ec = get_last_error();
        return false;
    }

#if defined(BOOST_POSIX_HAS_SIGTIMEDWAIT)
    do
    {
        auto ts = get_timespec(time_out - Clock::now());
        ret = ::sigtimedwait(&sigset, nullptr, &ts);
        errno = 0;
        if ((ret == SIGCHLD) && (old_sig.sa_handler != SIG_DFL) && (old_sig.sa_handler != SIG_IGN))
            old_sig.sa_handler(ret);

        ret = ::waitpid(-p.grp, &siginfo.si_status, 0); //so in case it exited, we wanna reap it first
        if (ret == -1)
        {
            ec = get_last_error();
            return false; 
        }

        //check if we're done
        ret = ::waitid(P_PGID, p.grp, &siginfo, WEXITED | WNOHANG);

    } 
    while (((ret != -1) || (errno != ECHILD)) && !(timed_out = (Clock::now() > time_out)));
#else
    //if we do not have sigtimedwait, we fork off a child process  to get the signal in time
<<<<<<< HEAD
    pid_it timeout_pid = ::fork();
    if (time_out == -1)
=======
    pid_t timeout_pid = ::fork();
    if (timeout_pid == -1)
>>>>>>> a8b28ef2
    {
        ec = boost::process::detail::get_last_error();
        return true;
    }
    else if (timeout_pid == 0)
    {
<<<<<<< HEAD
        auto ts = get_timespec(timed_out - Clock::now());
        ::nsleep(&ts, nullptr);
=======
        auto ts = get_timespec(time_out - Clock::now());
        ::nanosleep(&ts, nullptr);
>>>>>>> a8b28ef2
        ::exit(0);
    }

    struct child_cleaner_t
    {
        pid_t pid;
        ~child_cleaner_t()
        {
            int res;
            ::kill(pid, -15);
            ::waitpid(pid, &res, 0);
        }
    };
    child_cleaner_t child_cleaner{timeout_pid};

    do
    {
        ret = ::sigwait(&sigset, nullptr);
        errno = 0;
        if ((ret == SIGCHLD) && (old_sig.sa_handler != SIG_DFL) && (old_sig.sa_handler != SIG_IGN))
            old_sig.sa_handler(ret);

        ret = ::waitpid(-p.grp, &siginfo.si_status, 0); //so in case it exited, we wanna reap it first
        if (ret == -1)
        {
            ec = get_last_error();
            return false;
        }

        //check if we're done
        ret = ::waitid(P_PGID, p.grp, &siginfo, WEXITED | WNOHANG);

    }
    while (((ret != -1) || (errno != ECHILD)) && !(timed_out = (Clock::now() > time_out)));

#endif

    if (errno != ECHILD)
    {
        ec = boost::process::detail::get_last_error();
        return !timed_out;
    }
    else
    {
        ec.clear();
        return true; //even if timed out, there are no child proccessess left
    }

}

template< class Clock, class Duration >
inline bool wait_until(
        const group_handle &p,
        const std::chrono::time_point<Clock, Duration>& time_out) noexcept
{
    std::error_code ec;
    bool b = wait_until(p, time_out, ec);
    boost::process::detail::throw_error(ec, "waitpid(2) failed in wait_until");
    return b;
}

template< class Rep, class Period >
inline bool wait_for(
        const group_handle &p,
        const std::chrono::duration<Rep, Period>& rel_time,
        std::error_code & ec) noexcept
{
    return wait_until(p, std::chrono::steady_clock::now() + rel_time, ec);
}

template< class Rep, class Period >
inline bool wait_for(
        const group_handle &p,
        const std::chrono::duration<Rep, Period>& rel_time) noexcept
{
    std::error_code ec;
    bool b = wait_for(p, rel_time, ec);
    boost::process::detail::throw_error(ec, "waitpid(2) failed in wait_for");
    return b;
}

}}}}

#endif<|MERGE_RESOLUTION|>--- conflicted
+++ resolved
@@ -109,26 +109,16 @@
     while (((ret != -1) || (errno != ECHILD)) && !(timed_out = (Clock::now() > time_out)));
 #else
     //if we do not have sigtimedwait, we fork off a child process  to get the signal in time
-<<<<<<< HEAD
-    pid_it timeout_pid = ::fork();
-    if (time_out == -1)
-=======
     pid_t timeout_pid = ::fork();
     if (timeout_pid == -1)
->>>>>>> a8b28ef2
     {
         ec = boost::process::detail::get_last_error();
         return true;
     }
     else if (timeout_pid == 0)
     {
-<<<<<<< HEAD
-        auto ts = get_timespec(timed_out - Clock::now());
-        ::nsleep(&ts, nullptr);
-=======
         auto ts = get_timespec(time_out - Clock::now());
         ::nanosleep(&ts, nullptr);
->>>>>>> a8b28ef2
         ::exit(0);
     }
 
